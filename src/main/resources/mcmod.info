--- conflicted
+++ resolved
@@ -3,15 +3,9 @@
   "modid": "felling",
   "name": "Felling",
   "description": "Uncovers an ancient enchantment allows you to fell trees with a single swing.",
-<<<<<<< HEAD
-  "version": "1.2.3",
-  "mcversion": "1.11.2",
-  "url": "https://git.arlyon.co/minecraft/Felling",
-=======
   "version": "1.3.2",
   "mcversion": "1.12",
   "url": "https://www.github.com/arlyon/felling",
->>>>>>> 2640db16
   "updateUrl": "",
   "authorList": ["arlyon"],
   "credits": "You <3",
