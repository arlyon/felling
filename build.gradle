/*

Felling Build File

 */


// --- set up plugins and dependencies ---
buildscript {
    repositories {
        jcenter()
        maven { url = "http://files.minecraftforge.net/maven" }
    }
    dependencies {
        classpath 'net.minecraftforge.gradle:ForgeGradle:2.3-SNAPSHOT'
    }
}

plugins {
    id 'com.matthewprenger.cursegradle' version '1.0.9'
}

apply plugin: 'net.minecraftforge.gradle.forge'


<<<<<<< HEAD
version = "1.2.3"
group = "arlyon.felling" // http://maven.apache.org/guides/mini/guide-naming-conventions.html
=======
// --- define the properties file ---
ext.configFile = file "build.properties"

// now accessible as "config" or "project.config"
configFile.withReader {
    def prop = new Properties()
    prop.load(it)
    project.ext.config = new ConfigSlurper().parse prop
}

// --- version setup ---
version = "${config.mod_version}-${config.minecraft_version}"
group = "arlyon.felling"
>>>>>>> 2640db16
archivesBaseName = "felling"

sourceCompatibility = targetCompatibility = "1.8"
compileJava {
    sourceCompatibility = targetCompatibility = "1.8"
}

// --- minecraft config ---
minecraft {
    version = "${config.minecraft_version}-${config.forge_version}"
    runDir = "run"
    mappings = config.mappings_version
}

// --- curseforge config ---
curseforge {
    apiKey = "$System.env.CURSE_API_KEY"
    project {
        id = config.projectId
        changelog = file('./CHANGELOG.txt')
        releaseType = 'release'
        addGameVersion '1.8'
        addGameVersion '1.12'
        addGameVersion '1.12.1'
        addGameVersion '1.12.2'

        mainArtifact(jar) {
            displayName = "Felling version ${config.mod_version} for Minecraft 1.12.x"
        }
    }
}

// --- dependencies ---
dependencies {
}

// --- resources ---
processResources {
    // this will ensure that this task is redone when the versions change.
    inputs.property "version", project.version
    inputs.property "mcversion", project.minecraft.version

    // replace stuff in mcmod.info, nothing else
    from(sourceSets.main.resources.srcDirs) {
        include 'mcmod.info'
        expand 'version':project.version, 'mcversion':project.minecraft.version
    }

    // copy everything else except the mcmod.info
    from(sourceSets.main.resources.srcDirs) {
        exclude 'mcmod.info'
    }
}<|MERGE_RESOLUTION|>--- conflicted
+++ resolved
@@ -23,10 +23,6 @@
 apply plugin: 'net.minecraftforge.gradle.forge'
 
 
-<<<<<<< HEAD
-version = "1.2.3"
-group = "arlyon.felling" // http://maven.apache.org/guides/mini/guide-naming-conventions.html
-=======
 // --- define the properties file ---
 ext.configFile = file "build.properties"
 
@@ -40,7 +36,6 @@
 // --- version setup ---
 version = "${config.mod_version}-${config.minecraft_version}"
 group = "arlyon.felling"
->>>>>>> 2640db16
 archivesBaseName = "felling"
 
 sourceCompatibility = targetCompatibility = "1.8"
